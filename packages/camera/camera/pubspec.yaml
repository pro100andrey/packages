--- conflicted
+++ resolved
@@ -21,19 +21,13 @@
         default_package: camera_web
 
 dependencies:
-<<<<<<< HEAD
-  camera_android: ^0.10.1
+  camera_android: ^0.10.5
   camera_avfoundation:
     git:
       url: https://github.com/pro100andrey/packages.git
       path: packages/camera/camera_avfoundation
       ref: feature/fix
-  camera_platform_interface: ^2.3.2
-=======
-  camera_android: ^0.10.5
-  camera_avfoundation: ^0.9.13
   camera_platform_interface: ^2.4.0
->>>>>>> 0ae05799
   camera_web: ^0.3.1
   flutter:
     sdk: flutter
